--- conflicted
+++ resolved
@@ -207,11 +207,7 @@
         """
         blurs a single frame
         """
-<<<<<<< HEAD
-        return cv2.GaussianBlur(frame, (0, 0), self.sigma)
-=======
         return cv2.GaussianBlur(frame.astype(np.uint8), (0, 0), self.sigma)
->>>>>>> 6c87677f
 
 
 
